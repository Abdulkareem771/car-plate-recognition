# Python-generated files
__pycache__/
*.py[oc]
build/
dist/
wheels/
*.egg-info
<<<<<<< HEAD
archive/
archive.zip
Cars

=======
>>>>>>> c5a8a076






# Virtual environments
.venv<|MERGE_RESOLUTION|>--- conflicted
+++ resolved
@@ -5,13 +5,6 @@
 dist/
 wheels/
 *.egg-info
-<<<<<<< HEAD
-archive/
-archive.zip
-Cars
-
-=======
->>>>>>> c5a8a076
 
 
 
